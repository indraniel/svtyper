#!/usr/bin/env python

import pysam
import json
import argparse, sys
import math, time, re
from collections import Counter
from argparse import RawTextHelpFormatter

__author__ = "Colby Chiang (cc2qe@virginia.edu)"
__version__ = "$Revision: 0.0.4 $"
__date__ = "$Date: 2016-04-05 09:07 $"

# --------------------------------------
# README
#

# --------------------------------------
# define functions

def get_args():
    parser = argparse.ArgumentParser(formatter_class=RawTextHelpFormatter, description="\
svtyper\n\
author: " + __author__ + "\n\
version: " + __version__ + "\n\
description: Compute genotype of structural variants based on breakpoint depth")
    parser.add_argument('-B', '--bam', type=str, required=True, help='BAM file(s), comma-separated if genotyping multiple BAMs')
    parser.add_argument('-i', '--input_vcf', type=argparse.FileType('r'), default=None, help='VCF input (default: stdin)')
    parser.add_argument('-o', '--output_vcf', type=argparse.FileType('w'), default=sys.stdout, help='output VCF to write (default: stdout)')
    parser.add_argument('-m', '--min_aligned', type=int, required=False, default=20, help='minimum number of aligned bases to consider read as evidence [20]')
    parser.add_argument('--split_weight', type=float, required=False, default=1, help='weight for split reads [1]')
    parser.add_argument('--disc_weight', type=float, required=False, default=1, help='weight for discordant paired-end reads [1]')
    parser.add_argument('-n', dest='num_samp', type=int, required=False, default=1000000, help='number of pairs to sample from BAM file for building insert size distribution [1000000]')
    parser.add_argument('-l', '--lib_info', dest='lib_info_file', type=argparse.FileType('r'), required=False, default=None, help='JSON file of library information')
    parser.add_argument('--debug', action='store_true', help='debugging verbosity')
    parser.add_argument('--dump', type=str, required=False, default=None, help='file prefix to dump library info and relevant BAM reads')

    # parse the arguments
    args = parser.parse_args()

    # if no input, check if part of pipe and if so, read stdin.
    if args.input_vcf == None:
        if sys.stdin.isatty():
            parser.print_help()
            exit(1)
        else:
            args.input_vcf = sys.stdin
    # send back the user input
    return args

# ==================================================
# VCF parsing tools
# ==================================================

class Vcf(object):
    def __init__(self):
        self.file_format = 'VCFv4.2'
        # self.fasta = fasta
        self.reference = ''
        self.sample_list = []
        self.info_list = []
        self.format_list = []
        self.alt_list = []
        self.add_format('GT', 1, 'String', 'Genotype')

    def add_header(self, header):
        for line in header:
            if line.split('=')[0] == '##fileformat':
                self.file_format = line.rstrip().split('=')[1]
            elif line.split('=')[0] == '##reference':
                self.reference = line.rstrip().split('=')[1]
            elif line.split('=')[0] == '##INFO':
                a = line[line.find('<')+1:line.find('>')]
                r = re.compile(r'(?:[^,\"]|\"[^\"]*\")+')
                self.add_info(*[b.split('=')[1] for b in r.findall(a)])
            elif line.split('=')[0] == '##ALT':
                a = line[line.find('<')+1:line.find('>')]
                r = re.compile(r'(?:[^,\"]|\"[^\"]*\")+')
                self.add_alt(*[b.split('=')[1] for b in r.findall(a)])
            elif line.split('=')[0] == '##FORMAT':
                a = line[line.find('<')+1:line.find('>')]
                r = re.compile(r'(?:[^,\"]|\"[^\"]*\")+')
                self.add_format(*[b.split('=')[1] for b in r.findall(a)])
            elif line[0] == '#' and line[1] != '#':
                self.sample_list = line.rstrip().split('\t')[9:]

    # return the VCF header
    def get_header(self):
        header = '\n'.join(['##fileformat=' + self.file_format,
                            '##fileDate=' + time.strftime('%Y%m%d'),
                            '##reference=' + self.reference] + \
                           [i.hstring for i in self.info_list] + \
                           [a.hstring for a in self.alt_list] + \
                           [f.hstring for f in self.format_list] + \
                           ['\t'.join([
                               '#CHROM',
                               'POS',
                               'ID',
                               'REF',
                               'ALT',
                               'QUAL',
                               'FILTER',
                               'INFO',
                               'FORMAT'] + \
                                      self.sample_list
                                  )])
        return header

    def add_info(self, id, number, type, desc):
        if id not in [i.id for i in self.info_list]:
            inf = self.Info(id, number, type, desc)
            self.info_list.append(inf)

    def add_alt(self, id, desc):
        if id not in [a.id for a in self.alt_list]:
            alt = self.Alt(id, desc)
            self.alt_list.append(alt)

    def add_format(self, id, number, type, desc):
        if id not in [f.id for f in self.format_list]:
            fmt = self.Format(id, number, type, desc)
            self.format_list.append(fmt)

    def add_sample(self, name):
        self.sample_list.append(name)

    # get the VCF column index of a sample
    # NOTE: this is zero-based, like python arrays
    def sample_to_col(self, sample):
        return self.sample_list.index(sample) + 9

    class Info(object):
        def __init__(self, id, number, type, desc):
            self.id = str(id)
            self.number = str(number)
            self.type = str(type)
            self.desc = str(desc)
            # strip the double quotes around the string if present
            if self.desc.startswith('"') and self.desc.endswith('"'):
                self.desc = self.desc[1:-1]
            self.hstring = '##INFO=<ID=' + self.id + ',Number=' + self.number + ',Type=' + self.type + ',Description=\"' + self.desc + '\">'

    class Alt(object):
        def __init__(self, id, desc):
            self.id = str(id)
            self.desc = str(desc)
            # strip the double quotes around the string if present
            if self.desc.startswith('"') and self.desc.endswith('"'):
                self.desc = self.desc[1:-1]
            self.hstring = '##ALT=<ID=' + self.id + ',Description=\"' + self.desc + '\">'

    class Format(object):
        def __init__(self, id, number, type, desc):
            self.id = str(id)
            self.number = str(number)
            self.type = str(type)
            self.desc = str(desc)
            # strip the double quotes around the string if present
            if self.desc.startswith('"') and self.desc.endswith('"'):
                self.desc = self.desc[1:-1]
            self.hstring = '##FORMAT=<ID=' + self.id + ',Number=' + self.number + ',Type=' + self.type + ',Description=\"' + self.desc + '\">'

class Variant(object):
    def __init__(self, var_list, vcf):
        self.chrom = var_list[0]
        self.pos = int(var_list[1])
        self.var_id = var_list[2]
        self.ref = var_list[3]
        self.alt = var_list[4]
        if var_list[5] == '.':
            self.qual = 0
        else:
            self.qual = float(var_list[5])
        self.filter = var_list[6]
        self.sample_list = vcf.sample_list
        self.info_list = vcf.info_list
        self.info = dict()
        self.format_list = vcf.format_list
        self.active_formats = list()
        self.gts = dict()

        # fill in empty sample genotypes
        if len(var_list) < 8:
            sys.stderr.write('\nError: VCF file must have at least 8 columns\n')
            exit(1)
        if len(var_list) < 9:
            var_list.append("GT")

        # make a genotype for each sample at variant
        for s in self.sample_list:
            try:
                s_gt = var_list[vcf.sample_to_col(s)].split(':')[0]
                self.gts[s] = Genotype(self, s, s_gt)
                # import the existing fmt fields
                for j in zip(var_list[8].split(':'), var_list[vcf.sample_to_col(s)].split(':')):
                    self.gts[s].set_format(j[0], j[1])
            except IndexError:
                self.gts[s] = Genotype(self, s, './.')

        self.info = dict()
        i_split = [a.split('=') for a in var_list[7].split(';')] # temp list of split info column
        for i in i_split:
            if len(i) == 1:
                i.append(True)
            self.info[i[0]] = i[1]

    def set_info(self, field, value):
        if field in [i.id for i in self.info_list]:
            self.info[field] = value
        else:
            sys.stderr.write('\nError: invalid INFO field, \"' + field + '\"\n')
            exit(1)

    def get_info(self, field):
        return self.info[field]

    def get_info_string(self):
        i_list = list()
        for info_field in self.info_list:
            if info_field.id in self.info.keys():
                if info_field.type == 'Flag':
                    i_list.append(info_field.id)
                else:
                    i_list.append('%s=%s' % (info_field.id, self.info[info_field.id]))
        return ';'.join(i_list)

    def get_format_string(self):
        f_list = list()
        for f in self.format_list:
            if f.id in self.active_formats:
                f_list.append(f.id)
        return ':'.join(f_list)

    def genotype(self, sample_name):
        if sample_name in self.sample_list:
            return self.gts[sample_name]
        else:
            sys.stderr.write('\nError: invalid sample name, \"' + sample_name + '\"\n')

    def get_var_string(self):
        s = '\t'.join(map(str,[
            self.chrom,
            self.pos,
            self.var_id,
            self.ref,
            self.alt,
            '%0.2f' % self.qual,
            self.filter,
            self.get_info_string(),
            self.get_format_string(),
            '\t'.join(self.genotype(s).get_gt_string() for s in self.sample_list)
        ]))
        return s

class Genotype(object):
    def __init__(self, variant, sample_name, gt):
        self.format = dict()
        self.variant = variant
        self.set_format('GT', gt)

    def set_format(self, field, value):
        if field in [i.id for i in self.variant.format_list]:
            self.format[field] = value
            if field not in self.variant.active_formats:
                self.variant.active_formats.append(field)
                # sort it to be in the same order as the format_list in header
                self.variant.active_formats.sort(key=lambda x: [f.id for f in self.variant.format_list].index(x))
        else:
            sys.stderr.write('\nError: invalid FORMAT field, \"' + field + '\"\n')
            exit(1)

    def get_format(self, field):
        return self.format[field]

    def get_gt_string(self):
        g_list = list()
        for f in self.variant.active_formats:
            if f in self.format:
                if type(self.format[f]) == float:
                    g_list.append('%0.2f' % self.format[f])
                else:
                    g_list.append(self.format[f])
            else:
                g_list.append('.')
        return ':'.join(map(str,g_list))

# ==================================================
# BAM and JSON output
# ==================================================

# write read to BAM file, checking whether read is already written
def write_read(read, bam, written_reads):
    read.seq = "*"
    read.qual = "*"

    read_hash = (read.query_name, read.flag, read.cigarstring)

    if bam is None:
        return written_reads
    if read_hash in written_reads:
        return written_reads
    else:
        # print read.query_name, read.flag
        # print read_hash
        # print written_reads
        
        bam.write(read)
        written_reads.add(read_hash)
        return written_reads

# dump the sample and library info to a file
def write_sample_json(sample_list, lib_info_dump):
    lib_info = {}
    for sample in sample_list:
        s = {}
        s['sample_name'] = sample.name
        s['bam'] = sample.bam.filename
        s['libraryArray'] = []
        s['mapped'] = sample.bam.mapped
        s['unmapped'] = sample.bam.unmapped

        for lib in sample.lib_dict.values():
            l = {}
            l['library_name'] = lib.name
            l['readgroups'] = lib.readgroups
            l['read_length'] = lib.read_length
            l['mean'] = lib.mean
            l['sd'] = lib.sd
            l['prevalence'] = lib.prevalence
            l['histogram'] = lib.hist

            s['libraryArray'].append(l)

        lib_info[sample.name] = s

    # print the json file
    json.dump(lib_info, lib_info_dump, indent=4)
    lib_info_dump.close()


# ==================================================
# Statistical tools
# ==================================================

# efficient combinatorial function to handle extremely large numbers
def log_choose(n, k):
    r = 0.0
    # swap for efficiency if k is more than half of n
    if k * 2 > n:
        k = n - k

    for  d in xrange(1,k+1):
        r += math.log(n, 10)
        r -= math.log(d, 10)
        n -= 1

    return r

# return the genotype and log10 p-value
def bayes_gt(ref, alt, is_dup):
    # probability of seeing an alt read with true genotype of of hom_ref, het, hom_alt respectively
    if is_dup: # specialized logic to handle non-destructive events such as duplications
        p_alt = [0.01, 0.3, 0.5]
    else:
        p_alt = [0.01, 0.5, 0.9]

    total = ref + alt

    lp_homref = log_choose(total, alt) + alt * math.log(p_alt[0], 10) + ref * math.log(1 - p_alt[0], 10)
    lp_het = log_choose(total, alt) + alt * math.log(p_alt[1], 10) + ref * math.log(1 - p_alt[1], 10)
    lp_homalt = log_choose(total, alt) + alt * math.log(p_alt[2], 10) + ref * math.log(1 - p_alt[2], 10)

    return (lp_homref, lp_het, lp_homalt)

# get the number of entries in the set
def countRecords(myCounter):
    numRecords = sum(myCounter.values())
    return numRecords

# median is approx 50th percentile, except when it is between
# two values in which case it's the mean of them.
def median(myCounter):
    #length is the number of bases we're looking at
    numEntries = countRecords(myCounter)

    # the ordinal value of the middle element
    # if 2 middle elements, then non-integer
    limit = 0.5 * numEntries

    # a list of the values, sorted smallest to largest
    # note that this list contains unique elements only
    valueList = list(myCounter)
    valueList.sort()

    # number of entries we've gone through
    runEntries = 0
    # index of the current value in valueList
    i = 0
    # initiate v, in case list only has one element
    v = valueList[i]

    # move through the value list, iterating by number of
    # entries for each value
    while runEntries < limit:
        v = valueList[i]
        runEntries += myCounter[v]
        i += 1
    if runEntries == limit:
        return (v + valueList[i]) / 2.0
    else:
        return v

# calculate upper median absolute deviation
def upper_mad(myCounter, myMedian):
    residCounter = Counter()
    for x in myCounter:
        if x > myMedian:
            residCounter[abs(x - myMedian)] += myCounter[x]
    return median(residCounter)

# sum of the entries
def sumRecords(myCounter):
    mySum = 0.0
    for c in myCounter:
        mySum += c * float(myCounter[c])
    return mySum

# calculate the arithmetic mean, given a counter and the
# length of the feature (chromosome or genome)
# for x percentile, x% of the elements in the set are
# <= the output value
def mean(myCounter):
    # the number of total entries in the set is the
    # sum of the occurrences for each value
    numRecords = countRecords(myCounter)

    # u holds the mean
    u = float()

    u = sumRecords(myCounter) / numRecords
    return u

def stdev(myCounter):
    # the number of total entries in the set is the
    # sum of the occurrences for each value
    numRecords = countRecords(myCounter)

    # u holds the mean
    u = mean(myCounter)
    sumVar = 0.0

    # stdev is sqrt(sum((x-u)^2)/#elements)
    for c in myCounter:
        sumVar += myCounter[c] * (c - u)**2
    myVariance = float(sumVar) / numRecords
    stdev = myVariance**(0.5)
    return stdev

# ==================================================
# Library parsing
# ==================================================

# holds a library's insert size and read length information
class Library(object):
    def __init__(self,
                 name,
                 bam,
                 readgroups,
                 read_length,
                 hist,
                 dens,
                 mean,
                 sd,
                 prevalence,
                 num_samp):

        # parse arguments
        self.name = name
        self.bam = bam
        self.num_samp = num_samp
        self.readgroups = readgroups
        self.read_length = read_length
        self.hist = hist
        self.dens = dens
        self.mean = mean
        self.sd = sd
        self.prevalence = prevalence

        # if information is missing, compute it
        if self.read_length is None:
            self.calc_read_length()
        if self.hist is None:
            self.calc_insert_hist()
        if self.dens is None:
            self.calc_insert_density()
        if self.prevalence is None:
            self.calc_lib_prevalence()

    @classmethod
    def from_lib_info(cls,
                      sample_name,
                      lib_index,
                      bam,
                      lib_info):

        lib = lib_info[sample_name]['libraryArray'][lib_index]

        # convert the histogram keys to integers (from strings in JSON)
        lib_hist = {int(k):int(v) for k,v in lib['histogram'].items()}

        return cls(lib['library_name'],
                   bam,
                   lib['readgroups'],
                   int(lib['read_length']),
                   lib_hist,
                   None,
                   float(lib['mean']),
                   float(lib['sd']),
                   float(lib['prevalence']),
                   0)

    @classmethod
    def from_bam(cls,
                 lib_name,
                 bam,
                 num_samp):

        # get readgroups that comprise the library
        readgroups = []
        for r in bam.header['RG']:
            try:
                in_lib = r['LB'] == lib_name
            except KeyError, e:
                in_lib = lib_name == ''

            if in_lib:
                readgroups.append(r['ID'])

        return cls(lib_name,
                   bam,
                   readgroups,
                   None,
                   None,
                   None,
                   None,
                   None,
                   None,
                   num_samp)

    # calculate the library's prevalence in the BAM file
    def calc_lib_prevalence(self):
        max_count = 100000
        lib_counter = 0
        read_counter = 0

        for read in self.bam.fetch():
            if read_counter == max_count:
                break
            if read.get_tag('RG') in self.readgroups:
                lib_counter += 1
            read_counter += 1

        self.prevalence = float(lib_counter) / read_counter

    # get read length
    def calc_read_length(self):
        max_rl = 0
        counter = 0
        num_samp = 10000
        for read in self.bam.fetch():
            if read.get_tag('RG') not in self.readgroups:
                continue
            if read.infer_query_length() > max_rl:
                max_rl = read.infer_query_length()
            if counter == num_samp:
                break
            counter += 1
        self.read_length = max_rl

    # generate empirical histogram of the sample's insert size distribution
    def calc_insert_hist(self):
        counter = 0
        skip = 0
        skip_counter = 0
        mads = 10
        ins_list = []

        # Each entry in valueCounts is a value, and its count is
        # the number of instances of that value observed in the dataset.
        # So valueCount[5] is the number of times 5 has been seen in the data.
        valueCounts = Counter()
        for read in self.bam:
            if skip_counter < skip:
                skip_counter += 1
                continue
            if (read.is_reverse
                or not read.mate_is_reverse
                or read.is_unmapped
                or read.mate_is_unmapped
                or not is_primary(read)
                or read.template_length <= 0
                or read.get_tag('RG') not in self.readgroups):
                continue
            else:
                valueCounts[read.template_length] += 1
                counter += 1
            if counter == self.num_samp:
                break

        # remove outliers
        med = median(valueCounts)
        u_mad = upper_mad(valueCounts, med)
        for x in [x for x in list(valueCounts) if x > med + mads * u_mad]:
            del valueCounts[x]

        self.hist = valueCounts
        self.mean = mean(self.hist)
        self.sd = stdev(self.hist)

    # calculate the density curve for and insert size histogram
    def calc_insert_density(self):
        dens = Counter()
        for i in list(self.hist):
            dens[i] = float(self.hist[i])/countRecords(self.hist)
        self.dens = dens

# ==================================================
# Sample parsing
# ==================================================

# holds each sample's BAM and library information
class Sample(object):
    # general constructor
    def __init__(self,
                 name,
                 bam,
                 num_samp,
                 lib_dict,
                 rg_to_lib,
                 min_lib_prevalence):

        self.name = name
        self.bam = bam
        self.lib_dict = lib_dict
        self.rg_to_lib = rg_to_lib

        # get active libraries
        self.active_libs = []
        for lib in lib_dict.values():
            if lib.prevalence >= min_lib_prevalence:
                self.active_libs.append(lib)

    # constructor from supplied JSON descriptor
    @classmethod
    def from_lib_info(cls,
                      bam,
                      lib_info,
                      min_lib_prevalence):

        name = bam.header['RG'][0]['SM']
        num_samp = 0
        rg_to_lib = {}
        lib_dict = {}

        for i in xrange(len(lib_info[name]['libraryArray'])):
            lib = lib_info[name]['libraryArray'][i]
            lib_name = lib['library_name']

            # make library object
            lib_dict[lib_name] = Library.from_lib_info(name,
                                                       i,
                                                       bam,
                                                       lib_info)

            # make a map from readgroup IDs to library objects
            for rg in lib['readgroups']:
                rg_to_lib[rg] = lib_dict[lib_name]

        return cls(name,
                   bam,
                   num_samp,
                   lib_dict,
                   rg_to_lib,
                   min_lib_prevalence)

    # constructor for empirical distributions
    @classmethod
    def from_bam(cls,
                 bam,
                 num_samp,
                 min_lib_prevalence):

        name = bam.header['RG'][0]['SM']
        rg_to_lib = {}
        lib_dict = {}

        for r in bam.header['RG']:
            try:
                lib_name=r['LB']
            except KeyError, e:
                lib_name=''

            # add the new library
            if lib_name not in lib_dict:
                new_lib = Library.from_bam(lib_name, bam, num_samp)
                lib_dict[lib_name] = new_lib
            rg_to_lib[r['ID']] = lib_dict[lib_name]

        return cls(name,
                   bam,
                   num_samp,
                   lib_dict,
                   rg_to_lib,
                   min_lib_prevalence)

    # get the maximum fetch flank for reading the BAM file
    def get_fetch_flank(self, z):
        return max([lib.mean + (lib.sd * z) for lib in self.lib_dict.values()])

    # return the library object for a specified read group
    def get_lib(self, readgroup):
        return self.rg_to_lib[readgroup]

# ==================================================
# Class for SAM fragment, containing all alignments
# from a single molecule
# ==================================================

class SamFragment(object):
    def __init__(self, read, lib):
        self.lib = lib
        self.primary_reads = []
        self.auxil_reads = []
        self.split_reads = []
        self.read_set = set()
        self.num_primary = 0

        self.readA = None
        self.readB = None
        self.ispan = None
        self.ospan = None

        self.add_read(read)

    def group_reads(self):
        read_dict = {}
        for read in self.primary_reads + self.auxil_reads:
            read_sided = (read.query_name, read.is_read1)
            if read_sided in read_dict:
                read_dict[read_sided].append(read)
            else:
                read_dict[read_sided] = [read]
        return read_dict

    def add_read(self, read):
        # ensure we don't add the same read twice
        read_hash = read.__hash__()
        if read_hash in self.read_set:
            return
        else:
            self.read_set.add(read_hash)
        
        if is_primary(read):
            self.primary_reads.append(read)
            self.num_primary += 1

            # complete set of primaries
            if self.num_primary == 2:
                self.readA, self.readB = self.primary_reads
        else:
            self.auxil_reads.append(read)

        # add to split_reads if valid
        split_candidate = SplitRead(read, self.lib)
        if split_candidate.is_valid():
            self.split_reads.append(split_candidate)

    def get_ispan(self, min_aligned):
        ispan1 = self.readA.reference_start + min_aligned
        ispan2 = self.readB.reference_end - min_aligned - 1

        return (ispan1, ispan2)

    def get_ospan(self):
        ospan1 = self.readA.reference_start
        ospan2 = self.readB.reference_end

        return (ospan1, ospan2)

    # returns boolean of whether the primary pair of a
    # fragment straddles a genomic point
    def is_pair_straddle(self,
                         chromA, posA, ciA,
                         chromB, posB, ciB,
                         o1_is_reverse, o2_is_reverse,
                         min_aligned,
                         lib):
        if self.num_primary != 2:
            return False
        
        # check orientation
        elif self.readA.is_reverse != o1_is_reverse:
            return False
        elif self.readB.is_reverse != o2_is_reverse:
            return False

        # check chromosome matching
        # Note: this step is kind of slow
        elif self.readA.reference_name != chromA:
            return False
        elif self.readB.reference_name != chromB:
            return False

        # get the inner span
        ispan = self.get_ispan(min_aligned)

        # check orientations and positions
        flank = lib.mean + lib.sd * 3
        if not o1_is_reverse and (ispan[0] > posA + ciA[1] or ispan[0] < posA + ciA[0] - flank):
            return False
        elif o1_is_reverse and (ispan[0] < posA + ciA[0] or ispan[0] > posA + ciA[1] + flank):
            return False
        elif not o2_is_reverse and (ispan[1] > posB + ciB[1] or ispan[1] < posB + ciB[0] - flank):
            return False
        elif o2_is_reverse and (ispan[1] < posB + ciB[0] or ispan[1] > posB + ciB[1] + flank):
            return False
        else:
            return True
    
    # calculate the probability that a read pair is concordant at a breakpoint,
    # given the putative variant size and insert distribution of the library.
    def p_concordant(self, var_length=None):
        # a priori probability that a read-pair is concordant
        conc_prior = 0.95
        disc_prior = 1 - conc_prior

        ospan = self.get_ospan()

        # outer span length
        ospan_length = abs(ospan[1] - ospan[0])

        # if no variant length (such as in the case of a non-deletion variant)
        # default to mean plus 3 stdev
        z = 3
        if var_length is None:
            var_length = self.lib.mean + self.lib.sd * z

        try:
            p = float(self.lib.dens[ospan_length]) * conc_prior / (conc_prior * self.lib.dens[ospan_length] + disc_prior * (self.lib.dens[ospan_length - var_length]))
        except ZeroDivisionError:
            p = None
        return p

# ==================================================
# Class for a split-read, containing all alignments
# from a single chimeric read
# ==================================================

# each SplitRead object has a left and a right SplitPiece
# (reads with more than 2 split alignments are discarded)
class SplitRead(object):
    def __init__(self, read, lib):
        self.read = read
        self.lib = lib
        self.sa = None
        self.left = None
        self.right = None

    # the left (or right) alignemnt
    class SplitPiece(object):
        def __init__(self,
                     chrom,
                     reference_start,
                     is_reverse,
                     cigar):
            self.chrom = chrom
            self.reference_start = reference_start
            self.reference_end = None
            self.is_reverse = is_reverse
            self.cigar = cigar

            # get query positions
            self.query_pos = get_query_pos_from_cigar(self.cigar, self.is_reverse)

        def set_reference_end(self, reference_end):
            self.reference_end = reference_end

    # check if passes QC, and populate with necessary info
    def is_valid(self,
                 min_non_overlap = 20,
                 min_indel = 50,
                 max_unmapped_bases = 50):
        # check for SA tag
        if not self.read.has_tag('SA'):
            return False

        # parse SA tag
        sa_list = self.read.get_tag('SA').rstrip(';').split(';')
        if len(sa_list) > 1:
            return False
        else:
            self.sa = sa_list[0].split(',')
            mate_chrom = self.sa[0]
            mate_pos = int(self.sa[1]) - 1 # SA tag is one-based, while sam is zero-based
            mate_is_reverse = self.sa[2] == '-'
            mate_cigar = cigarstring_to_tuple(self.sa[3])

        # set left and right splitter
        a = self.SplitPiece(self.read.reference_name,
                            self.read.reference_start,
                            self.read.is_reverse,
                            self.read.cigar)
        a.set_reference_end(self.read.reference_end)

        b = self.SplitPiece(mate_chrom,
                            mate_pos,
                            mate_is_reverse,
                            mate_cigar)
        b.set_reference_end(get_reference_end_from_cigar(b.reference_start, b.cigar))

        if (self.read.reference_name == mate_chrom
            and self.read.pos > mate_pos):
            self.left = b
            self.right = a

        else:
            self.left = a
            self.right = b

        # check non-overlap
        if self.non_overlap() < min_non_overlap:
            return False

        # check off-diagonal distance and desert
        # only relevant when split pieces are on the same chromosome and strand
        if (self.left.chrom == self.right.chrom
            and self.left.is_reverse == self.right.is_reverse):
            # use end diagonal on left and start diagonal on right since
            # the start and end diags might be different if there is an
            # indel in the alignments
            if self.left.is_reverse:
                left_diag = get_start_diagonal(self.left)
                right_diag = get_end_diagonal(self.right)
                ins_size = right_diag - left_diag
            else:
                left_diag = get_end_diagonal(self.left)
                right_diag = get_start_diagonal(self.right)
                ins_size = left_diag - right_diag
            if abs(ins_size) < min_indel:
                return False

            # check for desert gap of indels
            desert = self.right.query_pos.query_start - self.left.query_pos.query_end - 1
            if desert > 0 and desert - max(0, ins_size) > max_unmapped_bases:
                return False

        # passed all checks. valid split-read
        return True

    def non_overlap(self):
        # get overlap of aligned query positions
        overlap = get_query_overlap(self.left.query_pos.query_start,
                                    self.left.query_pos.query_end,
                                    self.right.query_pos.query_start,
                                    self.right.query_pos.query_end)

        # get minimum non-overlap
        left_non_overlap = 1 + self.left.query_pos.query_end - self.left.query_pos.query_start - overlap
        right_non_overlap = 1 + self.right.query_pos.query_end - self.right.query_pos.query_start - overlap
        non_overlap = min(left_non_overlap, right_non_overlap)

        return non_overlap

# ==================================================
# Miscellaneous methods for manipulating SAM alignments
# ==================================================

# adapted from Matt Shirley (http://coderscrowd.com/app/public/codes/view/171)
def cigarstring_to_tuple(cigarstring):
    cigar_dict = {'M':0, 'I':1,'D':2,'N':3, 'S':4, 'H':5, 'P':6, '=':7, 'X':8}
    pattern = re.compile('([MIDNSHPX=])')
    values = pattern.split(cigarstring)[:-1] ## turn cigar into tuple of values
    paired = (values[n:n+2] for n in xrange(0, len(values), 2)) ## pair values by twos
    return [(cigar_dict[pair[1]], int(pair[0])) for pair in paired]

# reference position where the alignment would have started
# if the entire query sequence would have aligned
def get_start_diagonal(split_piece):
    return split_piece.reference_start - split_piece.query_pos.query_start

# reference position where the alignment would have ended
# if the entire query sequence would have aligned
def get_end_diagonal(split_piece):
    query_align = split_piece.query_pos.query_end - split_piece.query_pos.query_start
    return split_piece.reference_end - query_align

def get_reference_end_from_cigar(reference_start, cigar):
    reference_end = reference_start

    # iterate through cigartuple
    for i in xrange(len(cigar)):
        k, n = cigar[i]
        if k in (0,2,3,7,8): # M, D, N, =, X
            reference_end += n
    return reference_end

# get the positions of the query that are aligned
def get_query_pos_from_cigar(cigar, is_reverse):
    query_start = 0
    query_end = 0
    query_length = 0

    # flip if negative strand
    if is_reverse:
        cigar.reverse()

    # iterate through cigartuple
    for i in xrange(len(cigar)):
        k, n = cigar[i]
        if k in (4,5): # H, S
            if i == 0:
                query_start += n
                query_end += n
                query_length += n
            else:
                query_length += n
        elif k in (0,1,7,8): # M, I, =, X
            query_end += n
            query_length +=n

    d = QueryPos(query_start, query_end, query_length);
    return d

# structure to hold query position information
class QueryPos (object):
    """
    struct to store the start and end positions of query CIGAR operations
    """
    def __init__(self, query_start, query_end, query_length):
        self.query_start = int(query_start)
        self.query_end = int(query_end)
        self.query_length  = int(query_length)

def get_query_overlap(s1, e1, s2, e2):
    o = 1 + min(e1, e2) - max(s1, s2)
    return max(0, o)

# read is neither secondary nor supplementary
def is_primary(read):
    return (not read.is_supplementary and not read.is_secondary)

# get the non-phred-scaled mapq of a read
def prob_mapq(read):
    return 1 - 10 ** (-read.mapq / 10.0)

# method to grab reads from region of interest in BAM file
def gather_reads(sample,
                 chrom, pos, ci,
                 z,
                 fragment_dict):

    # the distance to the left and right of the breakpoint to scan
    # (max of mean + z standard devs over all of a sample's libraries)
    fetch_flank = sample.get_fetch_flank(z)
    chrom_length = sample.bam.lengths[sample.bam.gettid(chrom)]

    for read in sample.bam.fetch(chrom,
                                 max(pos + ci[0] - fetch_flank, 0),
                                 min(pos + ci[1] + fetch_flank, chrom_length)):
        lib = sample.get_lib(read.get_tag('RG')) # get the read's library
        if (read.is_unmapped
            or read.is_duplicate
            or lib not in sample.active_libs):
            continue

        # read.query_sequence = "*"
        # read.query_qualities = "*"

        if read.query_name in fragment_dict:
            fragment_dict[read.query_name].add_read(read)
        else:
            fragment_dict[read.query_name] = SamFragment(read, lib)

    return fragment_dict

# ==================================================
# Genotyping function
# ==================================================

def sv_genotype(bam_string,
                vcf_file,
                vcf_out,
                min_aligned,
                split_weight,
                disc_weight,
                num_samp,
                lib_info_file,
                debug):

    # grant ability to modify global variables
    global out_bam_written_reads

    # parse the comma separated inputs
    bam_list = [pysam.AlignmentFile(b, 'rb') for b in bam_string.split(',')]
    min_lib_prevalence = 1e-3 # only consider libraries that constitute at least this fraction of the BAM

    # parse lib_info_file JSON
    if lib_info_file is not None:
        lib_info = json.load(lib_info_file)

    sample_list = list()
    for i in xrange(len(bam_list)):
        if lib_info_file is None:
            sample = Sample.from_bam(bam_list[i], num_samp, min_lib_prevalence)
        else:
            sample = Sample.from_lib_info(bam_list[i], lib_info, min_lib_prevalence)

        sample_list.append(sample)
    
    # write the JSON for the library
    if lib_info_dump is not None:
        write_sample_json(sample_list, lib_info_dump)

    z = 3
    split_slop = 3 # amount of slop around breakpoint to count splitters
    in_header = True
    header = []
    breakend_dict = {} # cache to hold unmatched generic breakends for genotyping
    vcf = Vcf()

    # read input VCF
    for line in vcf_file:
        if in_header:
            if line[0] == '#':
                header.append(line)
                if line[1] != '#':
                    vcf_samples = line.rstrip().split('\t')[9:]
                continue
            else:
                in_header = False
                vcf.add_header(header)
                # if detailed:
                vcf.add_format('GQ', 1, 'Integer', 'Genotype quality')
                vcf.add_format('SQ', 1, 'Float', 'Phred-scaled probability that this site is variant (non-reference in this sample')
                vcf.add_format('GL', 'G', 'Float', 'Genotype Likelihood, log10-scaled likelihoods of the data given the called genotype for each possible genotype generated from the reference and alternate alleles given the sample ploidy')
                vcf.add_format('DP', 1, 'Integer', 'Read depth')
                vcf.add_format('RO', 1, 'Integer', 'Reference allele observation count, with partial observations recorded fractionally')
                vcf.add_format('AO', 'A', 'Integer', 'Alternate allele observations, with partial observations recorded fractionally')
                vcf.add_format('QR', 1, 'Integer', 'Sum of quality of reference observations')
                vcf.add_format('QA', 'A', 'Integer', 'Sum of quality of alternate observations')
                vcf.add_format('RS', 1, 'Integer', 'Reference allele split-read observation count, with partial observations recorded fractionally')
                vcf.add_format('AS', 'A', 'Integer', 'Alternate allele split-read observation count, with partial observations recorded fractionally')
                vcf.add_format('RP', 1, 'Integer', 'Reference allele paired-end observation count, with partial observations recorded fractionally')
                vcf.add_format('AP', 'A', 'Integer', 'Alternate allele paired-end observation count, with partial observations recorded fractionally')
                vcf.add_format('AB', 'A', 'Float', 'Allele balance, fraction of observations from alternate allele, QA/(QR+QA)')


                # add the samples in the BAM files to the VCF output
                for sample in sample_list:
                    if sample.name not in vcf.sample_list:
                        vcf.add_sample(sample.name)

                # write the output header
                vcf_out.write(vcf.get_header() + '\n')


        v = line.rstrip().split('\t')
        var = Variant(v, vcf)
        var_length = None # var_length should be None except for deletions

        # genotype generic breakends
        svtype = var.get_info('SVTYPE')
        if svtype == 'BND':
            if var.info['MATEID'] in breakend_dict:
                var2 = var
                var = breakend_dict[var.info['MATEID']]
                chromA = var.chrom
                chromB = var2.chrom
                posA = var.pos
                posB = var2.pos
                # confidence intervals
                ciA = map(int, var.info['CIPOS'].split(','))
                ciB = map(int, var2.info['CIPOS'].split(','))

                # infer the strands from the alt allele
                if var.alt[-1] == '[' or var.alt[-1] == ']':
                    o1_is_reverse = False
                else: o1_is_reverse = True
                if var2.alt[-1] == '[' or var2.alt[-1] == ']':
<<<<<<< HEAD
                    o2 = '+'
                else: o2 = '-'

                # remove the BND from the breakend_dict
=======
                    o2_is_reverse = False
                else: o2_is_reverse = True
                
                # remove the BND from the breakend_dict
                # to free up memory
>>>>>>> 27eaff45
                del breakend_dict[var.var_id]
            else:
                breakend_dict[var.var_id] = var
                continue
        else:
            chromA = var.chrom
            chromB = var.chrom
            posA = var.pos
            posB = int(var.get_info('END'))
            # confidence intervals
            ciA = map(int, var.info['CIPOS'].split(','))
            ciB = map(int, var.info['CIEND'].split(','))
            if svtype == 'DEL':
                var_length = posB - posA
                o1_is_reverse, o2_is_reverse =  False, True
            elif svtype == 'DUP':
                o1_is_reverse, o2_is_reverse =  True, False
            elif svtype == 'INV':
                o1_is_reverse, o2_is_reverse = False, False

        # increment the negative strand values (note position in VCF should be the base immediately left of the breakpoint junction)
        if o1_is_reverse: posA += 1
        if o2_is_reverse: posB += 1

        for sample in sample_list:
            # grab batch of reads from both sides of breakpoint
            read_batch = {}
            read_batch = gather_reads(sample, chromA, posA, ciA, z, read_batch)
            read_batch = gather_reads(sample, chromB, posB, ciB, z, read_batch)

            # initialize counts to zero
            ref_span, alt_span = 0, 0
            ref_seq, alt_seq = 0, 0

            # ref_ciA = ciA
            # ref_ciB = ciB
            ref_ciA = [0,0]
            ref_ciB = [0,0]

            for fragment in read_batch.values():
                # -------------------------------------
                # Check for split-read evidence
                # -------------------------------------

                # get reference sequences
                for read in fragment.primary_reads + fragment.auxil_reads:
                    is_ref = False
                    if ((read.reference_start <= posA - min_aligned / 2
                           and read.reference_end >= posA + min_aligned / 2)
                          or (read.reference_start <= posB - min_aligned / 2
                              and read.reference_end >= posB + min_aligned / 2)):
                        is_ref = True

                    if is_ref:
                        p_reference = prob_mapq(read)
                        ref_seq += p_reference / 2

                # get non-reference split-read support
                for split in fragment.split_reads:
                    is_split = False
                    if ((not o1_is_reverse
                         and split.left.reference_end >= posA - split_slop
                         and split.left.reference_end <= posA + split_slop)
                        or
                        (not o2_is_reverse
                         and split.right.reference_end >= posB - split_slop
                         and split.right.reference_end <= posB + split_slop)):
                        is_split = True

                    if ((o1_is_reverse
                         and split.left.reference_start >= posA - split_slop
                         and split.left.reference_start <= posA + split_slop)
                        or
                        (o2_is_reverse
                         and split.right.reference_start >= posB - split_slop
                         and split.right.reference_start <= posB + split_slop)):
                        is_split = True

                    if is_split:
                        p_alt = prob_mapq(read)
                        alt_seq += p_alt

                # -------------------------------------
                # Check for paired-end evidence
                # -------------------------------------
                                    
                # tally spanning alternate pairs
                if svtype == 'DEL' and posB - posA < 2 * fragment.lib.sd:
                    alt_straddle = False
                else:
                    alt_straddle = fragment.is_pair_straddle(chromA, posA, ciA,
                                                             chromB, posB, ciB,
                                                             o1_is_reverse, o2_is_reverse,
                                                             min_aligned,
                                                             fragment.lib)

                # check both sides if inversion (perhaps should do this for BND as well?)
                if svtype in ('INV'):
                    alt_straddle_reciprocal = fragment.is_pair_straddle(chromA, posA, ciA,
                                                                        chromB, posB, ciB,
                                                                        not o1_is_reverse,
                                                                        not o2_is_reverse,
                                                                        min_aligned,
                                                                        fragment.lib)
                else:
                    alt_straddle_reciprocal = False

                if alt_straddle or alt_straddle_reciprocal:
                    if svtype == 'DEL':
                        p_conc = fragment.p_concordant(var_length)
                        if p_conc is not None:
                            p_alt = (1 - p_conc) * prob_mapq(fragment.readA) * prob_mapq(fragment.readB)
                            alt_span += p_alt

                            # # since an alt straddler is by definition also a reference straddler,
                            # # we can bail out early here to save some time
                            # p_reference = p_conc * prob_mapq(fragment.readA) * prob_mapq(fragment.readB)
                            # ref_span += p_reference
                            # continue
                    else:
                        p_alt = prob_mapq(fragment.readA) * prob_mapq(fragment.readB)

                        # print p_alt, fragment.readA

                        alt_span += p_alt

                # tally spanning reference pairs
                # NOTE: perhaps amend this for inversions. need to prevent events that span
                # an entire small inversion from being counted as reference
                ref_straddle_A = fragment.is_pair_straddle(chromA, posA, ref_ciA,
                                                           chromA, posA, ref_ciA,
                                                           False, True,
                                                           min_aligned,
                                                           fragment.lib)
                ref_straddle_B = fragment.is_pair_straddle(chromB, posB, ref_ciB,
                                                           chromB, posB, ref_ciB,
                                                           False, True,
                                                           min_aligned,
                                                           fragment.lib)
                
                if ref_straddle_A or ref_straddle_B:
                    p_conc = fragment.p_concordant(var_length)
                    if p_conc is not None:
                        p_reference = p_conc * prob_mapq(fragment.readA) * prob_mapq(fragment.readB)
                        ref_span += (ref_straddle_A + ref_straddle_B) * p_reference / 2

            if debug:
                print '--------------------------'
                print 'ref_span:', ref_span
                print 'alt_span:', alt_span
                print 'ref_seq:', ref_seq
                print 'alt_seq:', alt_seq

            # in the absence of evidence for a particular type, ignore the reference
            # support for that type as well
            if alt_seq < 0.5 and alt_span >= 1:
                alt_seq = 0
                ref_seq = 0
            if alt_span < 0.5 and alt_seq >= 1:
                alt_span = 0
                ref_span = 0

            if ref_seq + alt_seq + ref_span + alt_span > 0:
                # get bayesian classifier
                if var.info['SVTYPE'] == "DUP": is_dup = True
                else: is_dup = False
                QR = int(split_weight * ref_seq) + int(disc_weight * ref_span)
                QA = int(split_weight * alt_seq) + int(disc_weight * alt_span)
                gt_lplist = bayes_gt(QR, QA, is_dup)
                gt_idx = gt_lplist.index(max(gt_lplist))

                # print log probabilities of homref, het, homalt
                if debug:
                    print gt_lplist

                # set the overall variant QUAL score and sample specific fields
                var.genotype(sample.name).set_format('GL', ','.join(['%.0f' % x for x in gt_lplist]))
                var.genotype(sample.name).set_format('DP', int(ref_seq + alt_seq + ref_span + alt_span))
                var.genotype(sample.name).set_format('RO', int(ref_seq + ref_span))
                var.genotype(sample.name).set_format('AO', int(alt_seq + alt_span))
                var.genotype(sample.name).set_format('QR', QR)
                var.genotype(sample.name).set_format('QA', QA)
                # if detailed:
                var.genotype(sample.name).set_format('RS', int(ref_seq))
                var.genotype(sample.name).set_format('AS', int(alt_seq))
                var.genotype(sample.name).set_format('RP', int(ref_span))
                var.genotype(sample.name).set_format('AP', int(alt_span))
                try:
                    var.genotype(sample.name).set_format('AB', '%.2g' % (QA / float(QR + QA)))
                except ZeroDivisionError:
                    var.genotype(sample.name).set_format('AB', '.')


                # assign genotypes
                gt_sum = 0
                for gt in gt_lplist:
                    try:
                        gt_sum += 10**gt
                    except OverflowError:
                        gt_sum += 0
                if gt_sum > 0:
                    gt_sum_log = math.log(gt_sum, 10)
                    sample_qual = abs(-10 * (gt_lplist[0] - gt_sum_log)) # phred-scaled probability site is non-reference in this sample
                    if 1 - (10**gt_lplist[gt_idx] / 10**gt_sum_log) == 0:
                        phred_gq = 200
                    else:
                        phred_gq = abs(-10 * math.log(1 - (10**gt_lplist[gt_idx] / 10**gt_sum_log), 10))
                    var.genotype(sample.name).set_format('GQ', int(phred_gq))
                    var.genotype(sample.name).set_format('SQ', sample_qual)
                    var.qual += sample_qual
                    if gt_idx == 1:
                        var.genotype(sample.name).set_format('GT', '0/1')
                    elif gt_idx == 2:
                        var.genotype(sample.name).set_format('GT', '1/1')
                    elif gt_idx == 0:
                        var.genotype(sample.name).set_format('GT', '0/0')
                else:
                    var.genotype(sample.name).set_format('GQ', '.')
                    var.genotype(sample.name).set_format('SQ', '.')
                    var.genotype(sample.name).set_format('GT', './.')
            else:
                var.genotype(sample.name).set_format('GT', './.')
                var.qual = 0
                var.genotype(sample.name).set_format('GQ', '.')
                var.genotype(sample.name).set_format('SQ', '.')
                var.genotype(sample.name).set_format('GL', '.')
                var.genotype(sample.name).set_format('DP', 0)
                var.genotype(sample.name).set_format('AO', 0)
                var.genotype(sample.name).set_format('RO', 0)
                # if detailed:
                var.genotype(sample.name).set_format('AS', 0)
                var.genotype(sample.name).set_format('RS', 0)
                var.genotype(sample.name).set_format('AP', 0)
                var.genotype(sample.name).set_format('RP', 0)
                var.genotype(sample.name).set_format('QR', 0)
                var.genotype(sample.name).set_format('QA', 0)
                var.genotype(sample.name).set_format('AB', '.')

        # after all samples have been processed, write
        vcf_out.write(var.get_var_string() + '\n')
        if var.info['SVTYPE'] == 'BND':
            var2.qual = var.qual
            var2.active_formats = var.active_formats
            var2.genotype = var.genotype
            vcf_out.write(var2.get_var_string() + '\n')
    vcf_out.close()

    return

# --------------------------------------
# main function

def main():
    # parse the command line args
    args = get_args()

    # globally track the reads written to the BAM files
    global out_bam
    global lib_info_dump
    if args.dump:
        template_bam = pysam.AlignmentFile(args.bam.split(',')[0], 'rb')
        out_bam = pysam.AlignmentFile(args.dump + '.bam', 'wb', template_bam)
        template_bam.close()
        lib_info_dump = open(args.dump + '.lib_info.json', 'w')
    else:
        out_bam = None
        lib_info_dump = None

    global out_bam_written_reads
    out_bam_written_reads = set()

    # call primary function
    sv_genotype(args.bam,
                args.input_vcf,
                args.output_vcf,
                args.min_aligned,
                args.split_weight,
                args.disc_weight,
                args.num_samp,
                args.lib_info_file,
                args.debug)

    # close the files
    args.input_vcf.close()
    if args.dump is not None:
        out_bam.close()
    if args.lib_info_file is not None:
        args.lib_info_file.close()

# initialize the script
if __name__ == '__main__':
    try:
        sys.exit(main())
    except IOError, e:
        if e.errno != 32:  # ignore SIGPIPE
            raise<|MERGE_RESOLUTION|>--- conflicted
+++ resolved
@@ -1187,18 +1187,11 @@
                     o1_is_reverse = False
                 else: o1_is_reverse = True
                 if var2.alt[-1] == '[' or var2.alt[-1] == ']':
-<<<<<<< HEAD
-                    o2 = '+'
-                else: o2 = '-'
-
-                # remove the BND from the breakend_dict
-=======
                     o2_is_reverse = False
                 else: o2_is_reverse = True
                 
                 # remove the BND from the breakend_dict
                 # to free up memory
->>>>>>> 27eaff45
                 del breakend_dict[var.var_id]
             else:
                 breakend_dict[var.var_id] = var
